--- conflicted
+++ resolved
@@ -246,20 +246,15 @@
                 "tx_dumped": tx_serializer.to_full_data(tx)
             }
 
-<<<<<<< HEAD
         block_builder.signer = test_signer
-        block_builder.height = 3
-=======
-        block_builder.signer = private_auth
         block_builder.height = 0
->>>>>>> 7be8365f
         block_builder.prev_hash = Hash32(bytes(Hash32.size))
         block_builder.state_hash = Hash32(bytes(Hash32.size))
         block_builder.receipts = dummy_receipts
         block_builder.reps = [ExternalAddress.fromhex_address(test_signer.address)]
         block_builder.next_leader = ExternalAddress.fromhex("hx00112233445566778899aabbccddeeff00112233")
 
-        vote = BlockVote.new(private_auth.private_key, utils.get_time_stamp(), block_builder.height - 1, block_builder.prev_hash)
+        vote = BlockVote.new(test_signer.private_key, utils.get_time_stamp(), block_builder.height - 1, block_builder.prev_hash)
         votes = BlockVotes(block_builder.reps, conf.VOTING_RATIO, block_builder.height - 1, block_builder.prev_hash)
         votes.add_vote(vote)
         block_builder.prev_votes = votes.votes
@@ -301,7 +296,7 @@
 
             for i in range(1000):
                 tx_builder = TransactionBuilder.new("0x3", tx_versioner)
-                tx_builder.signer = private_auth
+                tx_builder.signer = test_signer
                 tx_builder.to_address = ExternalAddress.new()
                 tx_builder.step_limit = random.randint(0, 10000)
                 tx_builder.value = random.randint(0, 10000)
@@ -315,14 +310,14 @@
                     "tx_dumped": tx_serializer.to_full_data(tx)
                 }
 
-            block_builder.signer = private_auth
+            block_builder.signer = test_signer
             block_builder.prev_hash = prev_hash
             block_builder.height = height
             block_builder.state_hash = Hash32(bytes(Hash32.size))
             block_builder.receipts = dummy_receipts
-            block_builder.reps = [ExternalAddress.fromhex_address(private_auth.address)]
-            block_builder.peer_id = ExternalAddress.fromhex(private_auth.address)
-            block_builder.next_leader = ExternalAddress.fromhex(private_auth.address)
+            block_builder.reps = [ExternalAddress.fromhex_address(test_signer.address)]
+            block_builder.peer_id = ExternalAddress.fromhex(test_signer.address)
+            block_builder.next_leader = ExternalAddress.fromhex(test_signer.address)
             block_builder.fixed_timestamp = timestamp
 
             b = block_builder.build()
@@ -330,7 +325,7 @@
 
             return b
 
-        private_auth = test_util.create_default_peer_auth()
+        test_signer = Signer.from_prikey(os.urandom(32))
 
         first_block = block_maker(height=0, timestamp=utils.get_time_stamp())
         second_block = block_maker(height=1, timestamp=utils.get_time_stamp() + 5, prev_hash=first_block.header.hash)
@@ -339,7 +334,7 @@
 
         block_verifier = BlockVerifier.new("0.1a", TransactionVersioner())
         leader = first_block.header.peer_id
-        reps = [ExternalAddress.fromhex_address(private_auth.address)]
+        reps = [ExternalAddress.fromhex_address(test_signer.address)]
         print("*---Normal time range")
         block_verifier.verify(block=second_block, prev_block=first_block,
                               blockchain=None, generator=leader, reps=reps)
